--- conflicted
+++ resolved
@@ -15,11 +15,7 @@
 
 from tabulate import tabulate
 
-<<<<<<< HEAD
-from experiments import single_gpu, torch_ddp, torch_gpipe
-=======
-from experiments import single_gpu, torch_ddp, tensor_parallel
->>>>>>> f341a2c8
+from experiments import single_gpu, torch_ddp, torch_gpipe, tensor_parallel
 
 
 TRAINING_RESULTS_METRIC_TYPE = "training"
@@ -39,11 +35,8 @@
 EXPERIMENT_PROFILER_OPERATION_LABELS = {
     "single_gpu": single_gpu.EXPERIMENT_PROFILER_LABELS,
     "ddp": torch_ddp.EXPERIMENT_PROFILER_LABELS,
-<<<<<<< HEAD
     "gpipe": torch_gpipe.EXPERIMENT_PROFILER_LABELS,
-=======
     "tensor_parallel": tensor_parallel.EXPERIMENT_PROFILER_LABELS,
->>>>>>> f341a2c8
 }
 
 
@@ -186,13 +179,10 @@
                 operation_labels = EXPERIMENT_PROFILER_OPERATION_LABELS["single_gpu"]
             elif "ddp" in experiment:
                 operation_labels = EXPERIMENT_PROFILER_OPERATION_LABELS["ddp"]
-<<<<<<< HEAD
             elif "gpipe" in experiment:
                 operation_labels = EXPERIMENT_PROFILER_OPERATION_LABELS["gpipe"]
-=======
             elif "tensor_parallel" in experiment:
                 operation_labels = EXPERIMENT_PROFILER_OPERATION_LABELS["tensor_parallel"]
->>>>>>> f341a2c8
             print(format_profile_metrics(metrics, operation_labels))
 
 
