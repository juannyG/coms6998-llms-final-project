--- conflicted
+++ resolved
@@ -4,11 +4,7 @@
 import torch
 
 from configs import CONF
-<<<<<<< HEAD
-from experiments import single_gpu, torch_ddp, zero
-=======
-from experiments import single_gpu, torch_ddp, tensor_parallel
->>>>>>> f341a2c8
+from experiments import single_gpu, torch_ddp, tensor_parallel, zero
 from models.simple import SimpleTransformerDecoder
 from utils.device import get_device
 from utils.logger import get_logger
@@ -19,13 +15,9 @@
 os.path.join
 EXPERIMENT_TYPES = {
     "single_gpu": single_gpu.run_single_gpu_experiment,
-<<<<<<< HEAD
-    "torch_ddp" : torch_ddp.run_torch_ddp_experiment,
-    "zero"       : zero.run_zero_experiment
-=======
     "torch_ddp": torch_ddp.run_torch_ddp_experiment,
-    "tensor_parallel": tensor_parallel.run_tensor_parallel_experiment
->>>>>>> f341a2c8
+    "tensor_parallel": tensor_parallel.run_tensor_parallel_experiment,
+    "zero": zero.run_zero_experiment,
 }
 
 
@@ -63,14 +55,17 @@
     num_param = sum(p.numel() for p in model.parameters() if p.requires_grad)
     if args.dry_run:
         print(f"Using configuration: {conf}")
-        print(
-            f"Trainable parameters: {num_param}"
-        )
+        print(f"Trainable parameters: {num_param}")
     else:
         logger = get_logger(args.experiment_type, args.model_configuration, LOG_PATH)
         logger.info(
             "Starting experiment",
-            extra={"extra": {"configuration": {k: str(v) for k, v in conf.items()}, "num_param": num_param}},
+            extra={
+                "extra": {
+                    "configuration": {k: str(v) for k, v in conf.items()},
+                    "num_param": num_param,
+                }
+            },
         )
         experiment = EXPERIMENT_TYPES[args.experiment_type]
         experiment(model, conf, device, logger)