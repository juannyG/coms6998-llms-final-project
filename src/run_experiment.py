"""
When doing distirubted tests on RunPod, I've found that this environment variable prevents
stalls due to comms. This explicitly sets the peer-to-peer/NCCL comms to occur over NVLink.

export NCCL_P2P_LEVEL=NVL
"""
import argparse
import os

import torch

from configs import CONF
<<<<<<< HEAD
from experiments import single_gpu, torch_ddp, tensor_parallel, zero
=======
from experiments import single_gpu, torch_ddp, torch_gpipe, tensor_parallel
>>>>>>> e8aec87b
from models.simple import SimpleTransformerDecoder
from utils.device import get_device
from utils.logger import get_logger


CWD = os.path.dirname(os.path.abspath(__file__))
LOG_PATH = os.environ.get("LOG_PATH", os.path.join(CWD, "..", "logs"))

EXPERIMENT_TYPES = {
    "single_gpu": single_gpu.run_single_gpu_experiment,
    "torch_ddp": torch_ddp.run_torch_ddp_experiment,
<<<<<<< HEAD
    "tensor_parallel": tensor_parallel.run_tensor_parallel_experiment,
    "zero": zero.run_zero_experiment,
=======
    "torch_gpipe": torch_gpipe.run_torch_gpipe_experiment,
    "tensor_parallel": tensor_parallel.run_tensor_parallel_experiment,
>>>>>>> e8aec87b
}


if __name__ == "__main__":
    parser = argparse.ArgumentParser(
        description="Run the given experiment type for a given configuration",
    )
    parser.add_argument("experiment_type", choices=list(EXPERIMENT_TYPES.keys()))
    parser.add_argument("model_configuration", choices=list(CONF.keys()))
    parser.add_argument("--dry-run", action="store_true", default=False)
    args = parser.parse_args()

    conf = CONF[args.model_configuration]
    model = SimpleTransformerDecoder(
        conf["vocab_size"],
        conf["d_model"],
        conf["n_heads"],
        conf["n_layers"],
        conf["d_ff"],
        conf["seq_len"],
    )

    num_param = sum(p.numel() for p in model.parameters() if p.requires_grad)
    if args.dry_run:
        print(f"Using configuration: {conf}")
        print(f"Trainable parameters: {num_param}")
<<<<<<< HEAD
    else:
        logger = get_logger(args.experiment_type, args.model_configuration, LOG_PATH)
        logger.info(
            "Starting experiment",
            extra={
                "extra": {
                    "configuration": {k: str(v) for k, v in conf.items()},
                    "num_param": num_param,
                }
            },
=======
        exit(0)

    force_cpu = args.model_configuration == "cpu"
    if not torch.cuda.is_available() and not force_cpu:
        print(
            "ERROR: CUDA was not detected and you are not running a `cpu` configuration."
        )
        print(
            "You need to either run the `cpu` configuration or ensure you have CUDA enabled and a GPU available."
>>>>>>> e8aec87b
        )
        print("Exiting...")
        exit(1)

    device = get_device(force_cpu=force_cpu)
    model.to(device=device, dtype=conf["dtype"])

    logger = get_logger(args.experiment_type, args.model_configuration, LOG_PATH)
    logger.info(
        "Starting experiment",
        extra={
            "extra": {
                "configuration": {k: str(v) for k, v in conf.items()},
                "num_param": num_param,
            }
        },
    )
    experiment = EXPERIMENT_TYPES[args.experiment_type]
    experiment(model, conf, device, logger)<|MERGE_RESOLUTION|>--- conflicted
+++ resolved
@@ -10,11 +10,7 @@
 import torch
 
 from configs import CONF
-<<<<<<< HEAD
-from experiments import single_gpu, torch_ddp, tensor_parallel, zero
-=======
-from experiments import single_gpu, torch_ddp, torch_gpipe, tensor_parallel
->>>>>>> e8aec87b
+from experiments import single_gpu, torch_ddp, torch_gpipe, tensor_parallel, zero
 from models.simple import SimpleTransformerDecoder
 from utils.device import get_device
 from utils.logger import get_logger
@@ -26,13 +22,9 @@
 EXPERIMENT_TYPES = {
     "single_gpu": single_gpu.run_single_gpu_experiment,
     "torch_ddp": torch_ddp.run_torch_ddp_experiment,
-<<<<<<< HEAD
+    "torch_gpipe": torch_gpipe.run_torch_gpipe_experiment,
     "tensor_parallel": tensor_parallel.run_tensor_parallel_experiment,
     "zero": zero.run_zero_experiment,
-=======
-    "torch_gpipe": torch_gpipe.run_torch_gpipe_experiment,
-    "tensor_parallel": tensor_parallel.run_tensor_parallel_experiment,
->>>>>>> e8aec87b
 }
 
 
@@ -59,7 +51,26 @@
     if args.dry_run:
         print(f"Using configuration: {conf}")
         print(f"Trainable parameters: {num_param}")
-<<<<<<< HEAD
+        exit(0)
+
+    force_cpu = args.model_configuration == "cpu"
+    if not torch.cuda.is_available() and not force_cpu:
+        print(
+            "ERROR: CUDA was not detected and you are not running a `cpu` configuration."
+        )
+        print(
+            "You need to either run the `cpu` configuration or ensure you have CUDA enabled and a GPU available."
+        )
+        print("Exiting...")
+        exit(1)
+
+    device = get_device(force_cpu=force_cpu)
+    model.to(device=device, dtype=conf["dtype"])
+
+    num_param = sum(p.numel() for p in model.parameters() if p.requires_grad)
+    if args.dry_run:
+        print(f"Using configuration: {conf}")
+        print(f"Trainable parameters: {num_param}")
     else:
         logger = get_logger(args.experiment_type, args.model_configuration, LOG_PATH)
         logger.info(
@@ -70,33 +81,6 @@
                     "num_param": num_param,
                 }
             },
-=======
-        exit(0)
-
-    force_cpu = args.model_configuration == "cpu"
-    if not torch.cuda.is_available() and not force_cpu:
-        print(
-            "ERROR: CUDA was not detected and you are not running a `cpu` configuration."
         )
-        print(
-            "You need to either run the `cpu` configuration or ensure you have CUDA enabled and a GPU available."
->>>>>>> e8aec87b
-        )
-        print("Exiting...")
-        exit(1)
-
-    device = get_device(force_cpu=force_cpu)
-    model.to(device=device, dtype=conf["dtype"])
-
-    logger = get_logger(args.experiment_type, args.model_configuration, LOG_PATH)
-    logger.info(
-        "Starting experiment",
-        extra={
-            "extra": {
-                "configuration": {k: str(v) for k, v in conf.items()},
-                "num_param": num_param,
-            }
-        },
-    )
-    experiment = EXPERIMENT_TYPES[args.experiment_type]
-    experiment(model, conf, device, logger)+        experiment = EXPERIMENT_TYPES[args.experiment_type]
+        experiment(model, conf, device, logger)